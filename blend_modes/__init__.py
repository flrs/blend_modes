"""This Python package implements blend modes for images.
"""
import numpy as np


def normal(img_in, img_layer, opacity):
    """Apply "normal" blending mode of a layer on an image.

    Find more information on `Wikipedia <https://en.wikipedia.org/wiki/Alpha_compositing#Description>`__.

    Example::

        import cv2, numpy
        from blend_modes import normal
        img_in = cv2.imread('./orig.png', -1).astype(float)
        img_layer = cv2.imread('./layer.png', -1).astype(float)
        img_out = normal(img_in,img_layer,0.8)
        cv2.imshow('window', img_out.astype(numpy.uint8))
        cv2.waitKey()
    Args:
      img_in(3-dimensional numpy array of floats (r/g/b/a) in range 0.0-255.0): Layer to be blended with image
      img_layer(3-dimensional numpy array of floats (r/g/b/a) in range 0-255.0): Image to be blended upon
      opacity(float): Desired opacity of layer for blending
    Returns:
      3-dimensional numpy array of floats (r/g/b/a) in range 0.0-255.0: Blended image
    """

<<<<<<< HEAD
    img_a_norm = img_a / 255.0
    img_b_norm = img_b / 255.0

    # Add alpha-channels, if they are not provided
    if img_a_norm.shape[2] == 3:
        img_a_norm = np.dstack((img_a_norm, np.zeros(img_a_norm.shape[:2] + (3,))))
    if img_b_norm.shape[2] == 3:
        img_b_norm = np.dstack((img_b_norm, np.zeros(img_b_norm.shape[:2] + (3,))))

    # Extract alpha-channels and apply opacity
    img_a_alp = np.expand_dims(img_a_norm[:, :, 3], 2) * opacity  # alpha of a, prepared for broadcasting
    img_b_alp = np.expand_dims(img_b_norm[:, :, 3], 2)  # alpha of b, prepared for broadcasting

    # Blend images
    c_out = (img_a_norm[:, :, :3] * img_a_alp + img_b_norm[:, :, :3] * img_b_alp * (1 - img_a_alp)) \
            / (img_a_alp + img_b_alp * (1 - img_a_alp))
=======
    img_in_norm = img_in / 255.0
    img_layer_norm = img_layer / 255.0

    # Add alpha-channels, if they are not provided
    if img_in_norm.shape[2] == 3:
        img_in_norm = np.dstack((img_in_norm, np.zeros(img_in_norm.shape[:2] + (3,))))
    if img_layer_norm.shape[2] == 3:
        img_layer_norm = np.dstack((img_layer_norm, np.zeros(img_layer_norm.shape[:2] + (3,))))

    # Extract alpha-channels and apply opacity
    img_in_alp = np.expand_dims(img_in_norm[:, :, 3], 2)  # alpha of b, prepared for broadcasting
    img_layer_alp = np.expand_dims(img_layer_norm[:, :, 3], 2) * opacity  # alpha of a, prepared for broadcasting

    # Blend images
    c_out = (img_layer_norm[:, :, :3] * img_layer_alp + img_in_norm[:, :, :3] * img_in_alp * (1 - img_layer_alp)) \
            / (img_layer_alp + img_in_alp * (1 - img_layer_alp))
>>>>>>> 163773b0

    # Blend alpha
    cout_alp = img_layer_alp + img_in_alp * (1 - img_layer_alp)

    # Combine image and alpha
    c_out = np.dstack((c_out, cout_alp))

    np.nan_to_num(c_out, copy=False)

    return c_out * 255.0


def soft_light(img_in, img_layer, opacity):
    """Apply soft light blending mode of a layer on an image.
    
    Find more information on `Wikipedia <https://en.wikipedia.org/w/index.php?title=Blend_modes&oldid=747749280#Soft_Light>`__.
    
    Example::
    
        import cv2, numpy
        from blend_modes import soft_light
        img_in = cv2.imread('./orig.png', -1).astype(float)
        img_layer = cv2.imread('./layer.png', -1).astype(float)
        img_out = soft_light(img_in,img_layer,0.5)
        cv2.imshow('window', img_out.astype(numpy.uint8))
        cv2.waitKey()

    Args:
      img_in(3-dimensional numpy array of floats (r/g/b/a) in range 0-255.0): Image to be blended upon
      img_layer(3-dimensional numpy array of floats (r/g/b/a) in range 0.0-255.0): Layer to be blended with image
      opacity(float): Desired opacity of layer for blending

    Returns:
      3-dimensional numpy array of floats (r/g/b/a) in range 0.0-255.0: Blended image

    """

    # Sanity check of inputs
    assert img_in.dtype.kind == 'f', 'Input variable img_in should be of numpy.float type.'
    assert img_layer.dtype.kind == 'f', 'Input variable img_layer should be of numpy.float type.'
    assert img_in.shape[2] == 4, 'Input variable img_in should be of shape [:, :,4].'
    assert img_layer.shape[2] == 4, 'Input variable img_layer should be of shape [:, :,4].'
    assert 0.0 <= opacity <= 1.0, 'Opacity needs to be between 0.0 and 1.0.'

    img_in_norm = img_in/255.0
    img_layer_norm = img_layer/255.0

    ratio = _compose_alpha(img_in_norm, img_layer_norm, opacity)

    # The following code does this:
    #   multiply = img_in_norm[:, :, :3]*img_layer[:, :, :3]
    #   screen = 1.0 - (1.0-img_in_norm[:, :, :3])*(1.0-img_layer[:, :, :3])
    #   comp = (1.0 - img_in_norm[:, :, :3]) * multiply + img_in_norm[:, :, :3] * screen
    #   ratio_rs = np.reshape(np.repeat(ratio,3),comp.shape)
    #   img_out = comp*ratio_rs + img_in_norm[:, :, :3] * (1.0-ratio_rs)

    comp = (1.0 - img_in_norm[:, :, :3]) * img_in_norm[:, :, :3] * img_layer_norm[:, :, :3] \
           + img_in_norm[:, :, :3] * (1.0 - (1.0 - img_in_norm[:, :, :3]) * (1.0 - img_layer_norm[:, :, :3]))

    ratio_rs = np.reshape(np.repeat(ratio, 3), [comp.shape[0], comp.shape[1], comp.shape[2]])
    img_out = comp * ratio_rs + img_in_norm[:, :, :3] * (1.0 - ratio_rs)
    img_out = np.nan_to_num(np.dstack((img_out, img_in_norm[:, :, 3])))  # add alpha channel and replace nans
    return img_out * 255.0


def lighten_only(img_in, img_layer, opacity):
    """Apply lighten only blending mode of a layer on an image.
    
    Find more information on `Wikipedia <https://en.wikipedia.org/w/index.php?title=Blend_modes&oldid=747749280#Lighten_Only>`__.
    
    Example::
    
        import cv2, numpy
        from blend_modes import lighten_only
        img_in = cv2.imread('./orig.png', -1).astype(float)
        img_layer = cv2.imread('./layer.png', -1).astype(float)
        img_out = lighten_only(img_in,img_layer,0.5)
        cv2.imshow('window', img_out.astype(numpy.uint8))
        cv2.waitKey()

    Args:
      img_in(3-dimensional numpy array of floats (r/g/b/a) in range 0-255.0): Image to be blended upon
      img_layer(3-dimensional numpy array of floats (r/g/b/a) in range 0.0-255.0): Layer to be blended with image
      opacity(float): Desired opacity of layer for blending

    Returns:
      3-dimensional numpy array of floats (r/g/b/a) in range 0.0-255.0: Blended image

    """

    # Sanity check of inputs
    assert img_in.dtype.kind == 'f', 'Input variable img_in should be of numpy.float type.'
    assert img_layer.dtype.kind == 'f', 'Input variable img_layer should be of numpy.float type.'
    assert img_in.shape[2] == 4, 'Input variable img_in should be of shape [:, :,4].'
    assert img_layer.shape[2] == 4, 'Input variable img_layer should be of shape [:, :,4].'
    assert 0.0 <= opacity <= 1.0, 'Opacity needs to be between 0.0 and 1.0.'

    img_in_norm = img_in/255.0
    img_layer_norm = img_layer/255.0

    ratio = _compose_alpha(img_in_norm, img_layer_norm, opacity)

    comp = np.maximum(img_in_norm[:, :, :3], img_layer_norm[:, :, :3])

    ratio_rs = np.reshape(np.repeat(ratio, 3), [comp.shape[0], comp.shape[1], comp.shape[2]])
    img_out = comp * ratio_rs + img_in_norm[:, :, :3] * (1.0 - ratio_rs)
    img_out = np.nan_to_num(np.dstack((img_out, img_in_norm[:, :, 3])))  # add alpha channel and replace nans
    return img_out * 255.0


def screen(img_in, img_layer, opacity):
    """Apply screen blending mode of a layer on an image.
    
    Find more information on `Wikipedia <https://en.wikipedia.org/w/index.php?title=Blend_modes&oldid=747749280#Screen>`__.
    
    Example::
    
        import cv2, numpy
        from blend_modes import screen
        img_in = cv2.imread('./orig.png', -1).astype(float)
        img_layer = cv2.imread('./layer.png', -1).astype(float)
        img_out = screen(img_in,img_layer,0.5)
        cv2.imshow('window', img_out.astype(numpy.uint8))
        cv2.waitKey()

    Args:
      img_in(3-dimensional numpy array of floats (r/g/b/a) in range 0-255.0): Image to be blended upon
      img_layer(3-dimensional numpy array of floats (r/g/b/a) in range 0.0-255.0): Layer to be blended with image
      opacity(float): Desired opacity of layer for blending

    Returns:
      3-dimensional numpy array of floats (r/g/b/a) in range 0.0-255.0: Blended image

    """

    # Sanity check of inputs
    assert img_in.dtype.kind == 'f', 'Input variable img_in should be of numpy.float type.'
    assert img_layer.dtype.kind == 'f', 'Input variable img_layer should be of numpy.float type.'
    assert img_in.shape[2] == 4, 'Input variable img_in should be of shape [:, :,4].'
    assert img_layer.shape[2] == 4, 'Input variable img_layer should be of shape [:, :,4].'
    assert 0.0 <= opacity <= 1.0, 'Opacity needs to be between 0.0 and 1.0.'

    img_in_norm = img_in/255.0
    img_layer_norm = img_layer/255.0

    ratio = _compose_alpha(img_in_norm, img_layer_norm, opacity)

    comp = 1.0 - (1.0 - img_in_norm[:, :, :3]) * (1.0 - img_layer_norm[:, :, :3])

    ratio_rs = np.reshape(np.repeat(ratio, 3), [comp.shape[0], comp.shape[1], comp.shape[2]])
    img_out = comp * ratio_rs + img_in_norm[:, :, :3] * (1.0 - ratio_rs)
    img_out = np.nan_to_num(np.dstack((img_out, img_in_norm[:, :, 3])))  # add alpha channel and replace nans
    return img_out * 255.0


def dodge(img_in, img_layer, opacity):
    """Apply dodge blending mode of a layer on an image.
    
    Find more information on `Wikipedia <https://en.wikipedia.org/w/index.php?title=Blend_modes&oldid=747749280#Dodge_and_burn>`__.
    
    Example::
    
        import cv2, numpy
        from blend_modes import dodge
        img_in = cv2.imread('./orig.png', -1).astype(float)
        img_layer = cv2.imread('./layer.png', -1).astype(float)
        img_out = dodge(img_in,img_layer,0.5)
        cv2.imshow('window', img_out.astype(numpy.uint8))
        cv2.waitKey()

    Args:
      img_in(3-dimensional numpy array of floats (r/g/b/a) in range 0-255.0): Image to be blended upon
      img_layer(3-dimensional numpy array of floats (r/g/b/a) in range 0.0-255.0): Layer to be blended with image
      opacity(float): Desired opacity of layer for blending

    Returns:
      3-dimensional numpy array of floats (r/g/b/a) in range 0.0-255.0: Blended image

    """

    # Sanity check of inputs
    assert img_in.dtype.kind == 'f', 'Input variable img_in should be of numpy.float type.'
    assert img_layer.dtype.kind == 'f', 'Input variable img_layer should be of numpy.float type.'
    assert img_in.shape[2] == 4, 'Input variable img_in should be of shape [:, :,4].'
    assert img_layer.shape[2] == 4, 'Input variable img_layer should be of shape [:, :,4].'
    assert 0.0 <= opacity <= 1.0, 'Opacity needs to be between 0.0 and 1.0.'

    img_in_norm = img_in/255.0
    img_layer_norm = img_layer/255.0

    ratio = _compose_alpha(img_in_norm, img_layer_norm, opacity)

    comp = np.minimum(img_in_norm[:, :, :3] / (1.0 - img_layer_norm[:, :, :3]), 1.0)

    ratio_rs = np.reshape(np.repeat(ratio, 3), [comp.shape[0], comp.shape[1], comp.shape[2]])
    img_out = comp * ratio_rs + img_in_norm[:, :, :3] * (1.0 - ratio_rs)
    img_out = np.nan_to_num(np.dstack((img_out, img_in_norm[:, :, 3])))  # add alpha channel and replace nans
    return img_out * 255.0


def addition(img_in, img_layer, opacity):
    """Apply addition blending mode of a layer on an image.
    
    Find more information on `Wikipedia <https://en.wikipedia.org/w/index.php?title=Blend_modes&oldid=747749280#Addition>`__.
    
    Example::
    
        import cv2, numpy
        from blend_modes import addition
        img_in = cv2.imread('./orig.png', -1).astype(float)
        img_layer = cv2.imread('./layer.png', -1).astype(float)
        img_out = addition(img_in,img_layer,0.5)
        cv2.imshow('window', img_out.astype(numpy.uint8))
        cv2.waitKey()

    Args:
      img_in(3-dimensional numpy array of floats (r/g/b/a) in range 0-255.0): Image to be blended upon
      img_layer(3-dimensional numpy array of floats (r/g/b/a) in range 0.0-255.0): Layer to be blended with image
      opacity(float): Desired opacity of layer for blending

    Returns:
      3-dimensional numpy array of floats (r/g/b/a) in range 0.0-255.0: Blended image

    """

    # Sanity check of inputs
    assert img_in.dtype.kind == 'f', 'Input variable img_in should be of numpy.float type.'
    assert img_layer.dtype.kind == 'f', 'Input variable img_layer should be of numpy.float type.'
    assert img_in.shape[2] == 4, 'Input variable img_in should be of shape [:, :,4].'
    assert img_layer.shape[2] == 4, 'Input variable img_layer should be of shape [:, :,4].'
    assert 0.0 <= opacity <= 1.0, 'Opacity needs to be between 0.0 and 1.0.'

    img_in_norm = img_in/255.0
    img_layer_norm = img_layer/255.0

    ratio = _compose_alpha(img_in_norm, img_layer_norm, opacity)

    comp = img_in_norm[:, :, :3] + img_layer_norm[:, :, :3]

    ratio_rs = np.reshape(np.repeat(ratio, 3), [comp.shape[0], comp.shape[1], comp.shape[2]])
    img_out = np.clip(comp * ratio_rs + img_in_norm[:, :, :3] * (1.0 - ratio_rs), 0.0, 1.0)
    img_out = np.nan_to_num(np.dstack((img_out, img_in_norm[:, :, 3])))  # add alpha channel and replace nans
    return img_out * 255.0


def darken_only(img_in, img_layer, opacity):
    """Apply darken only blending mode of a layer on an image.
    
    Find more information on `Wikipedia <https://en.wikipedia.org/w/index.php?title=Blend_modes&oldid=747749280#Darken_Only>`__.
    
    Example::
    
        import cv2, numpy
        from blend_modes import darken_only
        img_in = cv2.imread('./orig.png', -1).astype(float)
        img_layer = cv2.imread('./layer.png', -1).astype(float)
        img_out = darken_only(img_in,img_layer,0.5)
        cv2.imshow('window', img_out.astype(numpy.uint8))
        cv2.waitKey()

    Args:
      img_in(3-dimensional numpy array of floats (r/g/b/a) in range 0-255.0): Image to be blended upon
      img_layer(3-dimensional numpy array of floats (r/g/b/a) in range 0.0-255.0): Layer to be blended with image
      opacity(float): Desired opacity of layer for blending

    Returns:
      3-dimensional numpy array of floats (r/g/b/a) in range 0.0-255.0: Blended image

    """

    # Sanity check of inputs
    assert img_in.dtype.kind == 'f', 'Input variable img_in should be of numpy.float type.'
    assert img_layer.dtype.kind == 'f', 'Input variable img_layer should be of numpy.float type.'
    assert img_in.shape[2] == 4, 'Input variable img_in should be of shape [:, :,4].'
    assert img_layer.shape[2] == 4, 'Input variable img_layer should be of shape [:, :,4].'
    assert 0.0 <= opacity <= 1.0, 'Opacity needs to be between 0.0 and 1.0.'

    img_in_norm = img_in/255.0
    img_layer_norm = img_layer/255.0

    ratio = _compose_alpha(img_in_norm, img_layer_norm, opacity)

    comp = np.minimum(img_in_norm[:, :, :3], img_layer_norm[:, :, :3])

    ratio_rs = np.reshape(np.repeat(ratio, 3), [comp.shape[0], comp.shape[1], comp.shape[2]])
    img_out = comp * ratio_rs + img_in_norm[:, :, :3] * (1.0 - ratio_rs)
    img_out = np.nan_to_num(np.dstack((img_out, img_in_norm[:, :, 3])))  # add alpha channel and replace nans
    return img_out * 255.0


def multiply(img_in, img_layer, opacity):
    """Apply multiply blending mode of a layer on an image.
    
    Find more information on `Wikipedia <https://en.wikipedia.org/w/index.php?title=Blend_modes&oldid=747749280#Multiply>`__.
    
    Example::
    
        import cv2, numpy
        from blend_modes import multiply
        img_in = cv2.imread('./orig.png', -1).astype(float)
        img_layer = cv2.imread('./layer.png', -1).astype(float)
        img_out = multiply(img_in,img_layer,0.5)
        cv2.imshow('window', img_out.astype(numpy.uint8))
        cv2.waitKey()

    Args:
      img_in(3-dimensional numpy array of floats (r/g/b/a) in range 0-255.0): Image to be blended upon
      img_layer(3-dimensional numpy array of floats (r/g/b/a) in range 0.0-255.0): Layer to be blended with image
      opacity(float): Desired opacity of layer for blending

    Returns:
      3-dimensional numpy array of floats (r/g/b/a) in range 0.0-255.0: Blended image

    """

    # Sanity check of inputs
    assert img_in.dtype.kind == 'f', 'Input variable img_in should be of numpy.float type.'
    assert img_layer.dtype.kind == 'f', 'Input variable img_layer should be of numpy.float type.'
    assert img_in.shape[2] == 4, 'Input variable img_in should be of shape [:, :,4].'
    assert img_layer.shape[2] == 4, 'Input variable img_layer should be of shape [:, :,4].'
    assert 0.0 <= opacity <= 1.0, 'Opacity needs to be between 0.0 and 1.0.'

    img_in_norm = img_in/255.0
    img_layer_norm = img_layer/255.0

    ratio = _compose_alpha(img_in_norm, img_layer_norm, opacity)

    comp = np.clip(img_layer_norm[:, :, :3] * img_in_norm[:, :, :3], 0.0, 1.0)

    ratio_rs = np.reshape(np.repeat(ratio, 3), [comp.shape[0], comp.shape[1], comp.shape[2]])
    img_out = comp * ratio_rs + img_in_norm[:, :, :3] * (1.0 - ratio_rs)
    img_out = np.nan_to_num(np.dstack((img_out, img_in_norm[:, :, 3])))  # add alpha channel and replace nans
    return img_out * 255.0


def hard_light(img_in, img_layer, opacity):
    """Apply hard light blending mode of a layer on an image.
    
    Find more information on `Wikipedia <https://en.wikipedia.org/w/index.php?title=Blend_modes&oldid=747749280#Hard_Light>`__.
    
    Example::
    
        import cv2, numpy
        from blend_modes import hard_light
        img_in = cv2.imread('./orig.png', -1).astype(float)
        img_layer = cv2.imread('./layer.png', -1).astype(float)
        img_out = hard_light(img_in,img_layer,0.5)
        cv2.imshow('window', img_out.astype(numpy.uint8))
        cv2.waitKey()

    Args:
      img_in(3-dimensional numpy array of floats (r/g/b/a) in range 0-255.0): Image to be blended upon
      img_layer(3-dimensional numpy array of floats (r/g/b/a) in range 0.0-255.0): Layer to be blended with image
      opacity(float): Desired opacity of layer for blending

    Returns:
      3-dimensional numpy array of floats (r/g/b/a) in range 0.0-255.0: Blended image

    """

    # Sanity check of inputs
    assert img_in.dtype.kind == 'f', 'Input variable img_in should be of numpy.float type.'
    assert img_layer.dtype.kind == 'f', 'Input variable img_layer should be of numpy.float type.'
    assert img_in.shape[2] == 4, 'Input variable img_in should be of shape [:, :,4].'
    assert img_layer.shape[2] == 4, 'Input variable img_layer should be of shape [:, :,4].'
    assert 0.0 <= opacity <= 1.0, 'Opacity needs to be between 0.0 and 1.0.'

    img_in_norm = img_in/255.0
    img_layer_norm = img_layer/255.0

    ratio = _compose_alpha(img_in_norm, img_layer_norm, opacity)

    comp = np.greater(img_layer_norm[:, :, :3], 0.5) \
           * np.minimum(1.0 - ((1.0 - img_in_norm[:, :, :3])
           * (1.0 - (img_layer_norm[:, :, :3] - 0.5) * 2.0)), 1.0) \
           + np.logical_not(np.greater(img_layer_norm[:, :, :3], 0.5)) \
           * np.minimum(img_in_norm[:, :, :3] * (img_layer_norm[:, :, :3] * 2.0), 1.0)

    ratio_rs = np.reshape(np.repeat(ratio, 3), [comp.shape[0], comp.shape[1], comp.shape[2]])
    img_out = comp * ratio_rs + img_in_norm[:, :, :3] * (1.0 - ratio_rs)
    img_out = np.nan_to_num(np.dstack((img_out, img_in_norm[:, :, 3])))  # add alpha channel and replace nans
    return img_out * 255.0


def difference(img_in, img_layer, opacity):
    """Apply difference blending mode of a layer on an image.
    
    Find more information on `Wikipedia <https://en.wikipedia.org/w/index.php?title=Blend_modes&oldid=747749280#Difference>`__.
    
    Example::
    
        import cv2, numpy
        from blend_modes import difference
        img_in = cv2.imread('./orig.png', -1).astype(float)
        img_layer = cv2.imread('./layer.png', -1).astype(float)
        img_out = difference(img_in,img_layer,0.5)
        cv2.imshow('window', img_out.astype(numpy.uint8))
        cv2.waitKey()

    Args:
      img_in(3-dimensional numpy array of floats (r/g/b/a) in range 0-255.0): Image to be blended upon
      img_layer(3-dimensional numpy array of floats (r/g/b/a) in range 0.0-255.0): Layer to be blended with image
      opacity(float): Desired opacity of layer for blending

    Returns:
      3-dimensional numpy array of floats (r/g/b/a) in range 0.0-255.0: Blended image

    """

    # Sanity check of inputs
    assert img_in.dtype.kind == 'f', 'Input variable img_in should be of numpy.float type.'
    assert img_layer.dtype.kind == 'f', 'Input variable img_layer should be of numpy.float type.'
    assert img_in.shape[2] == 4, 'Input variable img_in should be of shape [:, :,4].'
    assert img_layer.shape[2] == 4, 'Input variable img_layer should be of shape [:, :,4].'
    assert 0.0 <= opacity <= 1.0, 'Opacity needs to be between 0.0 and 1.0.'

    img_in_norm = img_in/255.0
    img_layer_norm = img_layer/255.0

    ratio = _compose_alpha(img_in_norm, img_layer_norm, opacity)

    comp = img_in_norm[:, :, :3] - img_layer_norm[:, :, :3]
    comp[comp < 0.0] *= -1.0

    ratio_rs = np.reshape(np.repeat(ratio, 3), [comp.shape[0], comp.shape[1], comp.shape[2]])
    img_out = comp * ratio_rs + img_in_norm[:, :, :3] * (1.0 - ratio_rs)
    img_out = np.nan_to_num(np.dstack((img_out, img_in_norm[:, :, 3])))  # add alpha channel and replace nans
    return img_out * 255.0


def subtract(img_in, img_layer, opacity):
    """Apply subtract blending mode of a layer on an image.
    
    Find more information on `Wikipedia <https://en.wikipedia.org/w/index.php?title=Blend_modes&oldid=747749280#Subtract>`__.
    
    Example::
    
        import cv2, numpy
        from blend_modes import subtract
        img_in = cv2.imread('./orig.png', -1).astype(float)
        img_layer = cv2.imread('./layer.png', -1).astype(float)
        img_out = subtract(img_in,img_layer,0.5)
        cv2.imshow('window', img_out.astype(numpy.uint8))
        cv2.waitKey()

    Args:
      img_in(3-dimensional numpy array of floats (r/g/b/a) in range 0-255.0): Image to be blended upon
      img_layer(3-dimensional numpy array of floats (r/g/b/a) in range 0.0-255.0): Layer to be blended with image
      opacity(float): Desired opacity of layer for blending

    Returns:
      3-dimensional numpy array of floats (r/g/b/a) in range 0.0-255.0: Blended image

    """

    # Sanity check of inputs
    assert img_in.dtype.kind == 'f', 'Input variable img_in should be of numpy.float type.'
    assert img_layer.dtype.kind == 'f', 'Input variable img_layer should be of numpy.float type.'
    assert img_in.shape[2] == 4, 'Input variable img_in should be of shape [:, :,4].'
    assert img_layer.shape[2] == 4, 'Input variable img_layer should be of shape [:, :,4].'
    assert 0.0 <= opacity <= 1.0, 'Opacity needs to be between 0.0 and 1.0.'

    img_in_norm = img_in/255.0
    img_layer_norm = img_layer/255.0

    ratio = _compose_alpha(img_in_norm, img_layer_norm, opacity)

    comp = img_in[:, :, :3] - img_layer_norm[:, :, :3]

    ratio_rs = np.reshape(np.repeat(ratio, 3), [comp.shape[0], comp.shape[1], comp.shape[2]])
    img_out = np.clip(comp * ratio_rs + img_in_norm[:, :, :3] * (1.0 - ratio_rs), 0.0, 1.0)
    img_out = np.nan_to_num(np.dstack((img_out, img_in_norm[:, :, 3])))  # add alpha channel and replace nans
    return img_out * 255.0


def grain_extract(img_in, img_layer, opacity):
    """Apply grain extract blending mode of a layer on an image.
    
    Find more information on the `KDE UserBase Wiki <https://userbase.kde.org/Krita/Manual/Blendingmodes#Grain_Extract>`__.
    
    Example::
    
        import cv2, numpy
        from blend_modes import grain_extract
        img_in = cv2.imread('./orig.png', -1).astype(float)
        img_layer = cv2.imread('./layer.png', -1).astype(float)
        img_out = grain_extract(img_in,img_layer,0.5)
        cv2.imshow('window', img_out.astype(numpy.uint8))
        cv2.waitKey()

    Args:
      img_in(3-dimensional numpy array of floats (r/g/b/a) in range 0-255.0): Image to be blended upon
      img_layer(3-dimensional numpy array of floats (r/g/b/a) in range 0.0-255.0): Layer to be blended with image
      opacity(float): Desired opacity of layer for blending

    Returns:
      3-dimensional numpy array of floats (r/g/b/a) in range 0.0-255.0: Blended image

    """

    # Sanity check of inputs
    assert img_in.dtype.kind == 'f', 'Input variable img_in should be of numpy.float type.'
    assert img_layer.dtype.kind == 'f', 'Input variable img_layer should be of numpy.float type.'
    assert img_in.shape[2] == 4, 'Input variable img_in should be of shape [:, :,4].'
    assert img_layer.shape[2] == 4, 'Input variable img_layer should be of shape [:, :,4].'
    assert 0.0 <= opacity <= 1.0, 'Opacity needs to be between 0.0 and 1.0.'

    img_in_norm = img_in/255.0
    img_layer_norm = img_layer/255.0

    ratio = _compose_alpha(img_in_norm, img_layer_norm, opacity)

    comp = np.clip(img_in_norm[:, :, :3] - img_layer_norm[:, :, :3] + 0.5, 0.0, 1.0)

    ratio_rs = np.reshape(np.repeat(ratio, 3), [comp.shape[0], comp.shape[1], comp.shape[2]])
    img_out = comp * ratio_rs + img_in_norm[:, :, :3] * (1.0 - ratio_rs)
    img_out = np.nan_to_num(np.dstack((img_out, img_in_norm[:, :, 3])))  # add alpha channel and replace nans
    return img_out * 255.0


def grain_merge(img_in, img_layer, opacity):
    """Apply grain merge blending mode of a layer on an image.
    
    Find more information on the `KDE UserBase Wiki <https://userbase.kde.org/Krita/Manual/Blendingmodes#Grain_Merge>`__.
    
    Example::
    
        import cv2, numpy
        from blend_modes import grain_merge
        img_in = cv2.imread('./orig.png', -1).astype(float)
        img_layer = cv2.imread('./layer.png', -1).astype(float)
        img_out = grain_merge(img_in,img_layer,0.5)
        cv2.imshow('window', img_out.astype(numpy.uint8))
        cv2.waitKey()

    Args:
      img_in(3-dimensional numpy array of floats (r/g/b/a) in range 0-255.0): Image to be blended upon
      img_layer(3-dimensional numpy array of floats (r/g/b/a) in range 0.0-255.0): Layer to be blended with image
      opacity(float): Desired opacity of layer for blending

    Returns:
      3-dimensional numpy array of floats (r/g/b/a) in range 0.0-255.0: Blended image

    """

    # Sanity check of inputs
    assert img_in.dtype.kind == 'f', 'Input variable img_in should be of numpy.float type.'
    assert img_layer.dtype.kind == 'f', 'Input variable img_layer should be of numpy.float type.'
    assert img_in.shape[2] == 4, 'Input variable img_in should be of shape [:, :,4].'
    assert img_layer.shape[2] == 4, 'Input variable img_layer should be of shape [:, :,4].'
    assert 0.0 <= opacity <= 1.0, 'Opacity needs to be between 0.0 and 1.0.'

    img_in_norm = img_in/255.0
    img_layer_norm = img_layer/255.0

    ratio = _compose_alpha(img_in_norm, img_layer_norm, opacity)

    comp = np.clip(img_in_norm[:, :, :3] + img_layer_norm[:, :, :3] - 0.5, 0.0, 1.0)

    ratio_rs = np.reshape(np.repeat(ratio, 3), [comp.shape[0], comp.shape[1], comp.shape[2]])
    img_out = comp * ratio_rs + img_in_norm[:, :, :3] * (1.0 - ratio_rs)
    img_out = np.nan_to_num(np.dstack((img_out, img_in_norm[:, :, 3])))  # add alpha channel and replace nans
    return img_out * 255.0


def divide(img_in, img_layer, opacity):
    """Apply divide blending mode of a layer on an image.
    
    Find more information on `Wikipedia <https://en.wikipedia.org/w/index.php?title=Blend_modes&oldid=747749280#Divide>`__.
    
    Example::
    
        import cv2, numpy
        from blend_modes import divide
        img_in = cv2.imread('./orig.png', -1).astype(float)
        img_layer = cv2.imread('./layer.png', -1).astype(float)
        img_out = divide(img_in,img_layer,0.5)
        cv2.imshow('window', img_out.astype(numpy.uint8))
        cv2.waitKey()

    Args:
      img_in(3-dimensional numpy array of floats (r/g/b/a) in range 0-255.0): Image to be blended upon
      img_layer(3-dimensional numpy array of floats (r/g/b/a) in range 0.0-255.0): Layer to be blended with image
      opacity(float): Desired opacity of layer for blending

    Returns:
      3-dimensional numpy array of floats (r/g/b/a) in range 0.0-255.0: Blended image

    """

    # Sanity check of inputs
    assert img_in.dtype.kind == 'f', 'Input variable img_in should be of numpy.float type.'
    assert img_layer.dtype.kind == 'f', 'Input variable img_layer should be of numpy.float type.'
    assert img_in.shape[2] == 4, 'Input variable img_in should be of shape [:, :,4].'
    assert img_layer.shape[2] == 4, 'Input variable img_layer should be of shape [:, :,4].'
    assert 0.0 <= opacity <= 1.0, 'Opacity needs to be between 0.0 and 1.0.'

    img_in_norm = img_in/255.0
    img_layer_norm = img_layer/255.0

    ratio = _compose_alpha(img_in_norm, img_layer_norm, opacity)

    comp = np.minimum((256.0 / 255.0 * img_in_norm[:, :, :3]) / (1.0 / 255.0 + img_layer_norm[:, :, :3]), 1.0)

    ratio_rs = np.reshape(np.repeat(ratio, 3), [comp.shape[0], comp.shape[1], comp.shape[2]])
    img_out = comp * ratio_rs + img_in_norm[:, :, :3] * (1.0 - ratio_rs)
    img_out = np.nan_to_num(np.dstack((img_out, img_in_norm[:, :, 3])))  # add alpha channel and replace nans
    return img_out * 255.0


def overlay(img_in, img_layer, opacity):
    """Apply overlay blending mode of a layer on an image.
    
    Find more information on `Wikipedia <https://en.wikipedia.org/w/index.php?title=Blend_modes&oldid=868545948#Overlay>`__.
    
    .. note:: The implementation of this method was changed in version 2.0.0. Previously, it would be identical to the
              soft light blending mode. Now, it resembles the implementation on Wikipedia. You can still use the soft light
              blending mode if you are looking for backwards compatibility.
    
    Example::
    
        import cv2, numpy
        from blend_modes import overlay
        img_in = cv2.imread('./orig.png', -1).astype(float)
        img_layer = cv2.imread('./layer.png', -1).astype(float)
        img_out = overlay(img_in,img_layer,0.5)
        cv2.imshow('window', img_out.astype(numpy.uint8))
        cv2.waitKey()

    Args:
      img_in(3-dimensional numpy array of floats (r/g/b/a) in range 0-255.0): Image to be blended upon
      img_layer(3-dimensional numpy array of floats (r/g/b/a) in range 0.0-255.0): Layer to be blended with image
      opacity(float): Desired opacity of layer for blending

    Returns:
      3-dimensional numpy array of floats (r/g/b/a) in range 0.0-255.0: Blended image

    """

    # Sanity check of inputs
    assert img_in.dtype.kind == 'f', 'Input variable img_in should be of numpy.float type.'
    assert img_layer.dtype.kind == 'f', 'Input variable img_layer should be of numpy.float type.'
    assert img_in.shape[2] == 4, 'Input variable img_in should be of shape [:, :,4].'
    assert img_layer.shape[2] == 4, 'Input variable img_layer should be of shape [:, :,4].'
    assert 0.0 <= opacity <= 1.0, 'Opacity needs to be between 0.0 and 1.0.'

    img_in_norm = img_in/255.0
    img_layer_norm = img_layer/255.0

    ratio = _compose_alpha(img_in_norm, img_layer_norm, opacity)

    comp = np.less(img_in_norm[:, :, :3], 0.5) * (2 * img_in_norm[:, :, :3] * img_layer_norm[:, :, :3]) \
           + np.greater_equal(img_in_norm[:, :, :3], 0.5) \
           * (1 - (2 * (1 - img_in_norm[:, :, :3]) * (1 - img_layer_norm[:, :, :3])))

    ratio_rs = np.reshape(np.repeat(ratio, 3), [comp.shape[0], comp.shape[1], comp.shape[2]])
    img_out = comp * ratio_rs + img_in_norm[:, :, :3] * (1.0 - ratio_rs)
    img_out = np.nan_to_num(np.dstack((img_out, img_in_norm[:, :, 3])))  # add alpha channel and replace nans
    return img_out * 255.0


def _compose_alpha(img_in, img_layer, opacity):
    """Calculate alpha composition ratio between two images.
    """

    comp_alpha = np.minimum(img_in[:, :, 3], img_layer[:, :, 3]) * opacity
    new_alpha = img_in[:, :, 3] + (1.0 - img_in[:, :, 3]) * comp_alpha
    np.seterr(divide='ignore', invalid='ignore')
    ratio = comp_alpha / new_alpha
    ratio[ratio == np.NAN] = 0.0
    return ratio<|MERGE_RESOLUTION|>--- conflicted
+++ resolved
@@ -25,24 +25,6 @@
       3-dimensional numpy array of floats (r/g/b/a) in range 0.0-255.0: Blended image
     """
 
-<<<<<<< HEAD
-    img_a_norm = img_a / 255.0
-    img_b_norm = img_b / 255.0
-
-    # Add alpha-channels, if they are not provided
-    if img_a_norm.shape[2] == 3:
-        img_a_norm = np.dstack((img_a_norm, np.zeros(img_a_norm.shape[:2] + (3,))))
-    if img_b_norm.shape[2] == 3:
-        img_b_norm = np.dstack((img_b_norm, np.zeros(img_b_norm.shape[:2] + (3,))))
-
-    # Extract alpha-channels and apply opacity
-    img_a_alp = np.expand_dims(img_a_norm[:, :, 3], 2) * opacity  # alpha of a, prepared for broadcasting
-    img_b_alp = np.expand_dims(img_b_norm[:, :, 3], 2)  # alpha of b, prepared for broadcasting
-
-    # Blend images
-    c_out = (img_a_norm[:, :, :3] * img_a_alp + img_b_norm[:, :, :3] * img_b_alp * (1 - img_a_alp)) \
-            / (img_a_alp + img_b_alp * (1 - img_a_alp))
-=======
     img_in_norm = img_in / 255.0
     img_layer_norm = img_layer / 255.0
 
@@ -59,7 +41,6 @@
     # Blend images
     c_out = (img_layer_norm[:, :, :3] * img_layer_alp + img_in_norm[:, :, :3] * img_in_alp * (1 - img_layer_alp)) \
             / (img_layer_alp + img_in_alp * (1 - img_layer_alp))
->>>>>>> 163773b0
 
     # Blend alpha
     cout_alp = img_layer_alp + img_in_alp * (1 - img_layer_alp)
